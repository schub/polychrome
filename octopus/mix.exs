--- conflicted
+++ resolved
@@ -52,11 +52,8 @@
       {:easing, "~> 0.3.1"},
       {:cachex, "~> 3.6"},
       {:ex_doc, "~> 0.21", only: :dev, runtime: false},
-<<<<<<< HEAD
       {:rustler, "~> 0.29.1"}
-=======
       {:chameleon, "~> 2.5"}
->>>>>>> 76ba269c
     ]
   end
 
