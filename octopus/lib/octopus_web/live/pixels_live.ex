--- conflicted
+++ resolved
@@ -4,11 +4,7 @@
   import Phoenix.LiveView, only: [push_event: 3, connected?: 1]
 
   alias Octopus.{Events, Mixer}
-<<<<<<< HEAD
-  alias Octopus.Protobuf.{FirmwareConfig, Frame}
-=======
   alias Octopus.Protobuf.{FirmwareConfig, RGBFrame}
->>>>>>> 4090d1a5
   alias Octopus.Events.Event.Input, as: InputEvent
 
   @default_config %FirmwareConfig{
@@ -151,7 +147,7 @@
           src={@pixel_layout.pixel_image}
           class="absolute left-0 top-0 w-full h-full object-contain mix-blend-multiply pointer-events-none"
         /> --%>
-        
+
     <!-- Button UI Panel - Bottom -->
         <div class="absolute bottom-4 left-1/2 transform -translate-x-1/2 z-10">
           <div class="flex gap-2 justify-center">
