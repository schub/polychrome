defmodule Octopus.Mixer do
  use GenServer
  require Logger

  alias Octopus.{Broadcaster, Protobuf, Canvas, AppManager}

  alias Octopus.Protobuf.{
    RGBFrame,
<<<<<<< HEAD
    InputEvent,
    ControlEvent,
    SoundToLightControlEvent,
=======
>>>>>>> f069b4c7
    AudioFrame
  }

  @pubsub_topic "mixer"
  @pubsub_frames [RGBFrame]
  @transition_duration 300
  @transition_frame_time trunc(1000 / 60)

  defmodule State do
    defstruct rendered_app: nil,
              transition: nil,
              buffer_canvas: Canvas.new(80, 8),
              max_luminance: 255
  end

  def start_link(_) do
    GenServer.start_link(__MODULE__, :ok, name: __MODULE__)
  end

  def handle_frame(app_id, %RGBFrame{} = frame) do
    # Split RGB frames to avoid UPD fragmenting. Can be removed when we fix the fragmenting in the firmware
    Protobuf.split_and_encode(frame)
    |> Enum.each(fn binary ->
      send_frame(binary, frame, app_id)
    end)
  end

  def handle_frame(app_id, %{} = frame) do
    # encode the frame in the app process, so any encoding errors get raised there
    Protobuf.encode(frame)
    |> send_frame(frame, app_id)
  end

  def handle_canvas(app_id, canvas) do
    GenServer.cast(__MODULE__, {:new_canvas, {app_id, canvas}})
  end

  defp send_frame(binary, frame, app_id) do
    GenServer.cast(__MODULE__, {:new_frame, {app_id, binary, frame}})
  end

  @doc """
  Subscribes to the mixer topic.

  Published messages:

  * `{:mixer, {:frame, %Octopus.Protobuf.Frame{} = frame}}` - a new frame was received from the selected app
  * `{:mixer, {:config, config}}` - mixer configuration changed
  """
  def subscribe do
    Phoenix.PubSub.subscribe(Octopus.PubSub, @pubsub_topic)
  end

  def init(:ok) do
    # Subscribe to AppManager events to update visual rendering
    AppManager.subscribe()

    {:ok, %State{}}
  end

  def handle_cast({:new_frame, {app_id, binary, f}}, %State{rendered_app: rendered_app} = state) do
    case rendered_app do
      {^app_id, _} -> send_frame(binary, f)
      {_, ^app_id} -> send_frame(binary, f)
      ^app_id -> send_frame(binary, f)
      _ -> :noop
    end

    {:noreply, state}
  end

  def handle_cast(
        {:new_canvas, {left_app_id, canvas}},
        %State{rendered_app: {left_app_id, _}} = state
      ) do
    handle_new_canvas(state, canvas, {0, 0})
  end

  def handle_cast(
        {:new_canvas, {right_app_id, canvas}},
        %State{rendered_app: {_, right_app_id}} = state
      ) do
    handle_new_canvas(state, canvas, {40, 0})
  end

  def handle_cast({:new_canvas, _}, state), do: {:noreply, state}

<<<<<<< HEAD
  def handle_cast({:event, %InputEvent{} = input_event}, %State{} = state) do
    AppSupervisor.send_event(state.selected_app, input_event)
    EventScheduler.handle_input(input_event)

    {:noreply, %State{state | last_input: System.os_time(:second)}}
  end

  def handle_cast({:event, %SoundToLightControlEvent{} = stl_event}, %State{} = state) do
    AppSupervisor.send_event(state.selected_app, stl_event)
    {:noreply, state}
  end

  def handle_cast({:select_app, next_app_id, side}, %State{} = state) do
    selected_app =
      case {state.selected_app, side} do
        {{_, right}, :left} -> {next_app_id, right}
        {{left, _}, :right} -> {left, next_app_id}
        {_, :left} -> {next_app_id, nil}
        {_, :right} -> {nil, next_app_id}
      end

    state = %State{
      state
      | transition: nil,
        selected_app: selected_app,
        rendered_app: selected_app
    }

    broadcast_rendered_app(state)
    broadcast_selected_app(state)

    {:noreply, state}
=======
  def handle_cast(:stop_audio_playback, state) do
    do_stop_audio_playback()
    {:noreply, state}
  end

  # Handle app selection changes from AppManager
  def handle_info({:app_manager, {:selected_app, selected_app}}, %State{} = state) do
    case selected_app do
      # Dual-side apps render immediately without transitions
      {_, _} ->
        state = %State{state | rendered_app: selected_app, transition: nil}
        {:noreply, state}

      # Single apps use transitions
      _ ->
        case state.transition do
          # No current transition - start new transition
          nil ->
            state = %State{state | transition: {:out, @transition_duration}}
            schedule_transition()
            {:noreply, state}

          # Already transitioning out - keep transitioning
          {:out, _} ->
            {:noreply, state}

          # Transitioning in - reverse to transition out
          {:in, time_left} ->
            state = %State{state | transition: {:out, @transition_duration - time_left}}
            {:noreply, state}
        end
    end
>>>>>>> f069b4c7
  end

  # Handle app lifecycle events from AppManager (no action needed, just ignore)
  def handle_info({:app_manager, {:app_lifecycle, _app_id, _event}}, %State{} = state) do
    {:noreply, state}
  end

  ### App Transitions ###
  # Implemented with a simple state machine that is represented by the `transition` field in the state.
  # Possible values are `{:in, time_left}`, `{:out, time_left}` and `nil`.
  # Transitions are now triggered by AppManager selection changes.

  def handle_info(:transition, %State{transition: nil} = state) do
    {:noreply, state}
  end

  def handle_info(:transition, %State{transition: {:out, time}} = state) when time <= 0 do
    selected_app = AppManager.get_selected_app()

    state = %State{
      state
      | rendered_app: selected_app,
        transition: {:in, @transition_duration}
    }

    Broadcaster.set_luminance(0)

    schedule_transition()

    {:noreply, state}
  end

  def handle_info(:transition, %State{transition: {:out, time}} = state) do
    state = %State{
      state
      | transition: {:out, time - @transition_frame_time}
    }

    (Easing.cubic_in(time / @transition_duration) * state.max_luminance)
    |> round()
    |> Broadcaster.set_luminance()

    schedule_transition()

    {:noreply, state}
  end

  def handle_info(:transition, %State{transition: {:in, time}} = state) when time <= 0 do
    state = %State{state | transition: nil}
    Broadcaster.set_luminance(state.max_luminance)

    {:noreply, state}
  end

  def handle_info(:transition, %State{transition: {:in, time}} = state) do
    selected_app = AppManager.get_selected_app()

    state = %State{
      state
      | transition: {:in, time - @transition_frame_time},
        rendered_app: selected_app
    }

    ((1 - Easing.cubic_out(time / @transition_duration)) * state.max_luminance)
    |> round()
    |> Broadcaster.set_luminance()

    schedule_transition()

    {:noreply, state}
  end

  ### End App Transitions ###

  defp send_frame(binary, %frame_type{} = frame) do
    if frame_type in @pubsub_frames do
      Phoenix.PubSub.broadcast(Octopus.PubSub, @pubsub_topic, {:mixer, {:frame, frame}})
    end

    Broadcaster.send_binary(binary)
  end

  defp schedule_transition() do
    Process.send_after(self(), :transition, @transition_frame_time)
  end

  defp handle_new_canvas(state, canvas, offset) do
    buffer_canvas =
      state.buffer_canvas
      |> Canvas.clear()
      |> Canvas.overlay(canvas, offset: offset)

    frame = buffer_canvas |> Canvas.to_frame()
    binary = Protobuf.encode(frame)
    send_frame(binary, frame)

    {:noreply, %State{state | buffer_canvas: buffer_canvas}}
  end

  defp do_stop_audio_playback() do
    for channel <- 1..8 do
      %AudioFrame{
        channel: channel,
        stop: true
      }
      |> Protobuf.encode()
      |> Broadcaster.send_binary()
    end
  end
end<|MERGE_RESOLUTION|>--- conflicted
+++ resolved
@@ -6,12 +6,6 @@
 
   alias Octopus.Protobuf.{
     RGBFrame,
-<<<<<<< HEAD
-    InputEvent,
-    ControlEvent,
-    SoundToLightControlEvent,
-=======
->>>>>>> f069b4c7
     AudioFrame
   }
 
@@ -99,40 +93,6 @@
 
   def handle_cast({:new_canvas, _}, state), do: {:noreply, state}
 
-<<<<<<< HEAD
-  def handle_cast({:event, %InputEvent{} = input_event}, %State{} = state) do
-    AppSupervisor.send_event(state.selected_app, input_event)
-    EventScheduler.handle_input(input_event)
-
-    {:noreply, %State{state | last_input: System.os_time(:second)}}
-  end
-
-  def handle_cast({:event, %SoundToLightControlEvent{} = stl_event}, %State{} = state) do
-    AppSupervisor.send_event(state.selected_app, stl_event)
-    {:noreply, state}
-  end
-
-  def handle_cast({:select_app, next_app_id, side}, %State{} = state) do
-    selected_app =
-      case {state.selected_app, side} do
-        {{_, right}, :left} -> {next_app_id, right}
-        {{left, _}, :right} -> {left, next_app_id}
-        {_, :left} -> {next_app_id, nil}
-        {_, :right} -> {nil, next_app_id}
-      end
-
-    state = %State{
-      state
-      | transition: nil,
-        selected_app: selected_app,
-        rendered_app: selected_app
-    }
-
-    broadcast_rendered_app(state)
-    broadcast_selected_app(state)
-
-    {:noreply, state}
-=======
   def handle_cast(:stop_audio_playback, state) do
     do_stop_audio_playback()
     {:noreply, state}
@@ -165,7 +125,6 @@
             {:noreply, state}
         end
     end
->>>>>>> f069b4c7
   end
 
   # Handle app lifecycle events from AppManager (no action needed, just ignore)
