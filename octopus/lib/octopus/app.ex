--- conflicted
+++ resolved
@@ -8,7 +8,6 @@
 
   See `Octopus.Apps.SampleApp` for an example.
 
-<<<<<<< HEAD
   ## App Compatibility
 
   Apps can implement the `compatible?/0` callback to check if they're compatible with the current installation.
@@ -30,10 +29,6 @@
 
   ## Events
   An app can implement the `handle_event/2` callback to react to events. It will receive event structs and the genserver state.
-=======
-  ## Inputs
-  An app can implement the `handle_event/2` callback to react to input events. It will receive an Octopus.Events.Event.Input struct and the genserver state.
->>>>>>> 4090d1a5
 
   """
 
@@ -47,15 +42,11 @@
     SynthFrame
   }
 
-<<<<<<< HEAD
   alias Octopus.Events.Event.Proximity, as: ProximityEvent
   alias Octopus.Events.Event.Audio, as: AudioEvent
   alias Octopus.Events.Event.Input, as: InputEvent
   alias Octopus.Events.Event.Lifecycle, as: LifecycleEvent
 
-=======
-  alias Octopus.Events.Event.{Audio, Input, Proximity}
->>>>>>> 4090d1a5
   alias Octopus.{Mixer, AppSupervisor}
 
   @supported_frames [Frame, RGBFrame, WFrame, AudioFrame, SynthFrame]
@@ -90,14 +81,10 @@
   @doc """
   Optional callback to handle events. An app will only receive events if it is selected as active in the mixer.
   """
-<<<<<<< HEAD
   @callback handle_event(
               %InputEvent{} | %AudioEvent{} | %ProximityEvent{} | %LifecycleEvent{},
               state :: any
             ) ::
-=======
-  @callback handle_event(%Input{} | %Proximity{} | %Audio{} | %ControlEvent{}, state :: any) ::
->>>>>>> 4090d1a5
               {:noreply, state :: any}
 
   @type config_option ::
@@ -146,25 +133,8 @@
         {:ok, %{}}
       end
 
-<<<<<<< HEAD
-      def handle_info({:event, %InputEvent{} = input_event}, state) do
-        handle_event(input_event, state)
-      end
-
-      def handle_info({:event, %AudioEvent{} = audio_event}, state) do
-        handle_event(audio_event, state)
-      end
-
-      def handle_info({:event, %LifecycleEvent{} = lifecycle_event}, state) do
-        handle_event(lifecycle_event, state)
-      end
-
-      def handle_info({:event, %ProximityEvent{} = proximity_event}, state) do
-        handle_event(proximity_event, state)
-=======
       def handle_info({:event, event}, state) do
         handle_event(event, state)
->>>>>>> 4090d1a5
       end
 
       def handle_call(:get_config, _from, state) do
@@ -182,11 +152,8 @@
 
       def category(), do: unquote(category)
 
-<<<<<<< HEAD
       def compatible?(), do: true
 
-=======
->>>>>>> 4090d1a5
       def handle_event(_event, state) do
         {:noreply, state}
       end
@@ -205,10 +172,7 @@
 
       defoverridable icon: 0
       defoverridable app_init: 1
-<<<<<<< HEAD
       defoverridable compatible?: 0
-=======
->>>>>>> 4090d1a5
       defoverridable handle_event: 2
       defoverridable config_schema: 0
       defoverridable handle_config: 2
