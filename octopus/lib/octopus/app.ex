defmodule Octopus.App do
  @moduledoc """
  Behaviour and functions for creating apps. An app gets started and supervised by the AppSupervisor. It can emit frames with `send_frame/1` that will be forwarded to the mixer.

  Add `use Octopus.App` to your app module to create an app. It will be added automatically to the list of availabe apps.

  An app works very similar to a GenServer and supports usual callbacks. (`init/1`, `handle_call/3`, `handle_cast/2`, `handle_info/2`, `terminate/2`).

  See `Octopus.Apps.SampleApp` for an example.

  ## Inputs
  An app can implement the `handle_input/2` callback to react to input events. It will receive an Octopus.ControllerEvent struct and the genserver state.

  """

  alias Octopus.Canvas

  alias Octopus.Protobuf.{
    Frame,
    WFrame,
    RGBFrame,
    AudioFrame,
    ControlEvent,
<<<<<<< HEAD
    SynthFrame,
    SoundToLightControlEvent
=======
    SynthFrame
>>>>>>> f069b4c7
  }

  alias Octopus.Events.Event.Proximity, as: ProximityEvent
  alias Octopus.Events.Event.Audio
  alias Octopus.Events.Event.Controller, as: ControllerEvent

  alias Octopus.{Mixer, AppSupervisor}

  @supported_frames [Frame, RGBFrame, WFrame, AudioFrame, SynthFrame]

  @doc """
  Human readable name of the app. It will be used in the UI and other places to identify the app.
  """
  @callback name() :: binary()

  @doc """
  Optional callback to return an icon that will be used in the UI.
  """
  @callback icon() :: Canvas.t() | nil

  @doc """
  App-specific initialization callback. This is called by the framework's init/1 function.
  Apps should implement this instead of init/1 directly.
  """
  @callback app_init(args :: any()) ::
              {:ok, state :: any()}
              | {:ok, state :: any(), timeout() | :hibernate}
              | :ignore
              | {:stop, reason :: any()}

  @doc """
  Optional callback to handle input events. An app will only receive input events if it is selected as active in the mixer.
  """
  @callback handle_input(%ControllerEvent{} | %Audio{}, state :: any) ::
              {:noreply, state :: any}

  @type config_option ::
          {String.t(), :int, %{min: integer(), max: integer(), default: integer()}}
          | {String.t(), :float, %{min: float(), max: float(), default: float()}}
          | {String.t(), :string, %{default: String.t()}}
          | {String.t(), :boolean, %{default: boolean()}}
          | {String.t(), :select, %{default: non_neg_integer(), options: list({binary(), any()})}}

  @type config_schema :: %{optional(any()) => config_option()}

  @doc """
  Returns the config schema for the app. The schema is used to generate the UI for the app interface.
  """
  @callback config_schema() :: config_schema()

  @doc """
  Returns the current config for the app. This is used to initialize the app interface UI when it is started.
  """
  @callback get_config(state :: any()) :: map()

  @doc """
  Optional callback to handle config updates. The config is updated by the UI and sent to the app via the `update_config/1` function.
  """
  @callback handle_config(config :: any(), state :: any()) :: {:noreply, state :: any()}

  @callback handle_control_event(%ControlEvent{}, state :: any()) :: {:noreply, state :: any()}

<<<<<<< HEAD
  @callback handle_slc(%SoundToLightControlEvent{}, state :: any()) :: {:noreply, state :: any()}
=======
  @callback handle_proximity(%ProximityEvent{}, state :: any()) :: {:noreply, state :: any()}

  @callback handle_audio(%Audio{}, state :: any()) :: {:noreply, state :: any()}
>>>>>>> f069b4c7

  defmacro __using__(opts) do
    category = Keyword.get(opts, :category, :misc)

    quote do
      @behaviour Octopus.App
      use GenServer
      import Octopus.App

      def start_link({config, init_args}) do
        GenServer.start_link(__MODULE__, config, init_args)
      end

      # Framework-provided init/1 that calls the app's app_init/1
      def init(args) do
        app_init(args)
      end

      # Default app_init/1 implementation - can be overridden by apps
      def app_init(args) do
        {:ok, %{}}
      end

      def handle_info({:event, %ControllerEvent{} = controller_event}, state) do
        handle_input(controller_event, state)
      end

      def handle_info({:event, %Audio{} = audio_event}, state) do
        handle_audio(audio_event, state)
      end

      def handle_info({:event, %ControlEvent{} = control_event}, state) do
        handle_control_event(control_event, state)
      end

      def handle_call(:get_config, _from, state) do
        {:reply, get_config(state), state}
      end

      def handle_call({:update_config, config}, _from, state) do
        app_id = AppSupervisor.lookup_app_id(self())
        {:noreply, state} = handle_config(config, state)

        {:reply, :ok, state}
      end

      def icon, do: nil

      def category(), do: unquote(category)

      def handle_input(_input_event, state) do
        {:noreply, state}
      end

      def handle_control_event(_event, state) do
        {:noreply, state}
      end

<<<<<<< HEAD
      def handle_slc(_event, state) do
=======
      def handle_proximity(_event, state) do
        {:noreply, state}
      end

      def handle_audio(_event, state) do
>>>>>>> f069b4c7
        {:noreply, state}
      end

      def handle_config(config, state) do
        {:noreply, state}
      end

      def config_schema() do
        %{}
      end

      def get_config(state) do
        %{}
      end

      defoverridable icon: 0
      defoverridable app_init: 1
      defoverridable handle_input: 2
      defoverridable handle_control_event: 2
<<<<<<< HEAD
      defoverridable handle_slc: 2
=======
      defoverridable handle_proximity: 2
      defoverridable handle_audio: 2
>>>>>>> f069b4c7
      defoverridable config_schema: 0
      defoverridable handle_config: 2
      defoverridable get_config: 1
    end
  end

  def play_sample(sample_path, channel) do
    send_frame(%AudioFrame{uri: Path.join("file://", sample_path), channel: channel}, self())
  end

  @doc """
  Send a frame to the mixer.
  """
  def send_frame(%frame_type{} = frame) when frame_type in @supported_frames do
    send_frame(frame, self())
  end

  def send_frame(%frame_type{} = frame, pid) when frame_type in @supported_frames do
    app_id = AppSupervisor.lookup_app_id(pid)
    Mixer.handle_frame(app_id, frame)
  end

  def send_canvas(%Canvas{} = canvas) do
    app_id = AppSupervisor.lookup_app_id(self())
    Mixer.handle_canvas(app_id, canvas)
  end

  @spec default_config(config_schema()) :: map
  def default_config(config_schema) do
    config_schema
    |> Enum.map(fn
      {key, {_name, :select, %{default: default, options: options}}} ->
        {_name, value} = Enum.at(options, default)
        {key, value}

      {key, {_name, _type, options}} ->
        {key, Map.fetch!(options, :default)}
    end)
    |> Map.new()
  end

  def get_app_id() do
    AppSupervisor.lookup_app_id(self())
  end

  def get_screen_count() do
    Application.get_env(:octopus, :installation).screens()
  end
end<|MERGE_RESOLUTION|>--- conflicted
+++ resolved
@@ -21,15 +21,9 @@
     RGBFrame,
     AudioFrame,
     ControlEvent,
-<<<<<<< HEAD
-    SynthFrame,
-    SoundToLightControlEvent
-=======
     SynthFrame
->>>>>>> f069b4c7
   }
 
-  alias Octopus.Events.Event.Proximity, as: ProximityEvent
   alias Octopus.Events.Event.Audio
   alias Octopus.Events.Event.Controller, as: ControllerEvent
 
@@ -89,13 +83,7 @@
 
   @callback handle_control_event(%ControlEvent{}, state :: any()) :: {:noreply, state :: any()}
 
-<<<<<<< HEAD
-  @callback handle_slc(%SoundToLightControlEvent{}, state :: any()) :: {:noreply, state :: any()}
-=======
-  @callback handle_proximity(%ProximityEvent{}, state :: any()) :: {:noreply, state :: any()}
-
   @callback handle_audio(%Audio{}, state :: any()) :: {:noreply, state :: any()}
->>>>>>> f069b4c7
 
   defmacro __using__(opts) do
     category = Keyword.get(opts, :category, :misc)
@@ -154,15 +142,7 @@
         {:noreply, state}
       end
 
-<<<<<<< HEAD
-      def handle_slc(_event, state) do
-=======
-      def handle_proximity(_event, state) do
-        {:noreply, state}
-      end
-
       def handle_audio(_event, state) do
->>>>>>> f069b4c7
         {:noreply, state}
       end
 
@@ -182,12 +162,7 @@
       defoverridable app_init: 1
       defoverridable handle_input: 2
       defoverridable handle_control_event: 2
-<<<<<<< HEAD
-      defoverridable handle_slc: 2
-=======
-      defoverridable handle_proximity: 2
       defoverridable handle_audio: 2
->>>>>>> f069b4c7
       defoverridable config_schema: 0
       defoverridable handle_config: 2
       defoverridable get_config: 1
