--- conflicted
+++ resolved
@@ -49,10 +49,7 @@
   def handle_info({:udp, _socket, from_ip, from_port, packet}, state = %State{}) do
     case Protobuf.decode_packet(packet) do
       {:ok, %InputEvent{} = input_event} ->
-<<<<<<< HEAD
         # Convert protobuf input event to domain event
-=======
->>>>>>> 4090d1a5
         domain_event = Factory.create_input_event(input_event)
         # Logger.debug("#{__MODULE__}: Received input event: #{inspect(domain_event)}")
         Events.handle_event(domain_event)
