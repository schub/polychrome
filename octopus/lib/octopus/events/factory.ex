defmodule Octopus.Events.Factory do
  @moduledoc """
  Factory for creating domain events from protobuf events.

  This module centralizes the conversion logic between network protocol formats
  (protobuf) and clean domain events. This keeps protocol-specific knowledge
  out of the domain event modules themselves.
  """

<<<<<<< HEAD
  alias Octopus.Events.Event.Input, as: InputEvent
  alias Octopus.Events.Event.Proximity, as: ProximityEvent
  alias Octopus.Events.Event.Audio, as: AudioEvent
  alias Octopus.Protobuf.InputEvent, as: ProtobufInputEvent
  alias Octopus.Protobuf.ProximityEvent, as: ProtobufProximityEvent
  alias Octopus.Protobuf.SoundToLightControlEvent
=======
  alias Octopus.Events.Event.{Input, Proximity, Audio}
  alias Octopus.Protobuf.{InputEvent, ProximityEvent, SoundToLightControlEvent}
>>>>>>> 4090d1a5

  @doc """
  Creates an Input domain event from a protobuf InputEvent.

  Converts the protobuf format to the internal InputEvent format,
  handling the semantic mapping from low-level protobuf types to
  domain-meaningful event structures.
  """
<<<<<<< HEAD
  def create_input_event(%ProtobufInputEvent{type: :BUTTON_1, value: value}),
    do: %InputEvent{type: :button, button: 1, action: value_to_action(value)}

  def create_input_event(%ProtobufInputEvent{type: :BUTTON_2, value: value}),
    do: %InputEvent{type: :button, button: 2, action: value_to_action(value)}

  def create_input_event(%ProtobufInputEvent{type: :BUTTON_3, value: value}),
    do: %InputEvent{type: :button, button: 3, action: value_to_action(value)}

  def create_input_event(%ProtobufInputEvent{type: :BUTTON_4, value: value}),
    do: %InputEvent{type: :button, button: 4, action: value_to_action(value)}

  def create_input_event(%ProtobufInputEvent{type: :BUTTON_5, value: value}),
    do: %InputEvent{type: :button, button: 5, action: value_to_action(value)}

  def create_input_event(%ProtobufInputEvent{type: :BUTTON_6, value: value}),
    do: %InputEvent{type: :button, button: 6, action: value_to_action(value)}

  def create_input_event(%ProtobufInputEvent{type: :BUTTON_7, value: value}),
    do: %InputEvent{type: :button, button: 7, action: value_to_action(value)}

  def create_input_event(%ProtobufInputEvent{type: :BUTTON_8, value: value}),
    do: %InputEvent{type: :button, button: 8, action: value_to_action(value)}

  def create_input_event(%ProtobufInputEvent{type: :BUTTON_9, value: value}),
    do: %InputEvent{type: :button, button: 9, action: value_to_action(value)}

  def create_input_event(%ProtobufInputEvent{type: :BUTTON_10, value: value}),
    do: %InputEvent{type: :button, button: 10, action: value_to_action(value)}

  def create_input_event(%ProtobufInputEvent{type: :BUTTON_11, value: value}),
    do: %InputEvent{type: :button, button: 11, action: value_to_action(value)}

  def create_input_event(%ProtobufInputEvent{type: :BUTTON_12, value: value}),
    do: %InputEvent{type: :button, button: 12, action: value_to_action(value)}

  # Joystick movement events
  def create_input_event(%ProtobufInputEvent{type: :AXIS_X_1, value: value}) when value < 0,
    do: %InputEvent{type: :joystick, joystick: 1, direction: :left}

  def create_input_event(%ProtobufInputEvent{type: :AXIS_X_1, value: value}) when value > 0,
    do: %InputEvent{type: :joystick, joystick: 1, direction: :right}

  def create_input_event(%ProtobufInputEvent{type: :AXIS_Y_1, value: value}) when value < 0,
    do: %InputEvent{type: :joystick, joystick: 1, direction: :up}

  def create_input_event(%ProtobufInputEvent{type: :AXIS_Y_1, value: value}) when value > 0,
    do: %InputEvent{type: :joystick, joystick: 1, direction: :down}

  def create_input_event(%ProtobufInputEvent{type: :AXIS_X_2, value: value}) when value < 0,
    do: %InputEvent{type: :joystick, joystick: 2, direction: :left}

  def create_input_event(%ProtobufInputEvent{type: :AXIS_X_2, value: value}) when value > 0,
    do: %InputEvent{type: :joystick, joystick: 2, direction: :right}

  def create_input_event(%ProtobufInputEvent{type: :AXIS_Y_2, value: value}) when value < 0,
    do: %InputEvent{type: :joystick, joystick: 2, direction: :up}

  def create_input_event(%ProtobufInputEvent{type: :AXIS_Y_2, value: value}) when value > 0,
    do: %InputEvent{type: :joystick, joystick: 2, direction: :down}

  # Center/neutral position for joysticks
  def create_input_event(%ProtobufInputEvent{type: axis_type, value: 0})
      when axis_type in [:AXIS_X_1, :AXIS_Y_1],
      do: %InputEvent{type: :joystick, joystick: 1, direction: :center}

  def create_input_event(%ProtobufInputEvent{type: axis_type, value: 0})
      when axis_type in [:AXIS_X_2, :AXIS_Y_2],
      do: %InputEvent{type: :joystick, joystick: 2, direction: :center}

  # Joystick button events
  def create_input_event(%ProtobufInputEvent{type: :BUTTON_A_1, value: value}),
    do: %InputEvent{type: :joystick, joystick: 1, joy_button: :a, action: value_to_action(value)}

  def create_input_event(%ProtobufInputEvent{type: :BUTTON_A_2, value: value}),
    do: %InputEvent{type: :joystick, joystick: 2, joy_button: :a, action: value_to_action(value)}

  def create_input_event(%ProtobufInputEvent{type: :BUTTON_B_1, value: value}),
    do: %InputEvent{type: :joystick, joystick: 1, joy_button: :b, action: value_to_action(value)}

  def create_input_event(%ProtobufInputEvent{type: :BUTTON_B_2, value: value}),
    do: %InputEvent{type: :joystick, joystick: 2, joy_button: :b, action: value_to_action(value)}

  def create_input_event(%ProtobufInputEvent{type: :BUTTON_MENU, value: value}),
    do: %InputEvent{
=======
  def create_input_event(%InputEvent{type: :BUTTON_1, value: value}),
    do: %Input{type: :button, button: 1, action: value_to_action(value)}

  def create_input_event(%InputEvent{type: :BUTTON_2, value: value}),
    do: %Input{type: :button, button: 2, action: value_to_action(value)}

  def create_input_event(%InputEvent{type: :BUTTON_3, value: value}),
    do: %Input{type: :button, button: 3, action: value_to_action(value)}

  def create_input_event(%InputEvent{type: :BUTTON_4, value: value}),
    do: %Input{type: :button, button: 4, action: value_to_action(value)}

  def create_input_event(%InputEvent{type: :BUTTON_5, value: value}),
    do: %Input{type: :button, button: 5, action: value_to_action(value)}

  def create_input_event(%InputEvent{type: :BUTTON_6, value: value}),
    do: %Input{type: :button, button: 6, action: value_to_action(value)}

  def create_input_event(%InputEvent{type: :BUTTON_7, value: value}),
    do: %Input{type: :button, button: 7, action: value_to_action(value)}

  def create_input_event(%InputEvent{type: :BUTTON_8, value: value}),
    do: %Input{type: :button, button: 8, action: value_to_action(value)}

  def create_input_event(%InputEvent{type: :BUTTON_9, value: value}),
    do: %Input{type: :button, button: 9, action: value_to_action(value)}

  def create_input_event(%InputEvent{type: :BUTTON_10, value: value}),
    do: %Input{type: :button, button: 10, action: value_to_action(value)}

  def create_input_event(%InputEvent{type: :BUTTON_11, value: value}),
    do: %Input{type: :button, button: 11, action: value_to_action(value)}

  def create_input_event(%InputEvent{type: :BUTTON_12, value: value}),
    do: %Input{type: :button, button: 12, action: value_to_action(value)}

  # Joystick movement events
  def create_input_event(%InputEvent{type: :AXIS_X_1, value: value}) when value < 0,
    do: %Input{type: :joystick, joystick: 1, direction: :left}

  def create_input_event(%InputEvent{type: :AXIS_X_1, value: value}) when value > 0,
    do: %Input{type: :joystick, joystick: 1, direction: :right}

  def create_input_event(%InputEvent{type: :AXIS_Y_1, value: value}) when value < 0,
    do: %Input{type: :joystick, joystick: 1, direction: :up}

  def create_input_event(%InputEvent{type: :AXIS_Y_1, value: value}) when value > 0,
    do: %Input{type: :joystick, joystick: 1, direction: :down}

  def create_input_event(%InputEvent{type: :AXIS_X_2, value: value}) when value < 0,
    do: %Input{type: :joystick, joystick: 2, direction: :left}

  def create_input_event(%InputEvent{type: :AXIS_X_2, value: value}) when value > 0,
    do: %Input{type: :joystick, joystick: 2, direction: :right}

  def create_input_event(%InputEvent{type: :AXIS_Y_2, value: value}) when value < 0,
    do: %Input{type: :joystick, joystick: 2, direction: :up}

  def create_input_event(%InputEvent{type: :AXIS_Y_2, value: value}) when value > 0,
    do: %Input{type: :joystick, joystick: 2, direction: :down}

  # Center/neutral position for joysticks
  def create_input_event(%InputEvent{type: axis_type, value: 0})
      when axis_type in [:AXIS_X_1, :AXIS_Y_1],
      do: %Input{type: :joystick, joystick: 1, direction: :center}

  def create_input_event(%InputEvent{type: axis_type, value: 0})
      when axis_type in [:AXIS_X_2, :AXIS_Y_2],
      do: %Input{type: :joystick, joystick: 2, direction: :center}

  # Joystick button events
  def create_input_event(%InputEvent{type: :BUTTON_A_1, value: value}),
    do: %Input{type: :joystick, joystick: 1, joy_button: :a, action: value_to_action(value)}

  def create_input_event(%InputEvent{type: :BUTTON_A_2, value: value}),
    do: %Input{type: :joystick, joystick: 2, joy_button: :a, action: value_to_action(value)}

  def create_input_event(%InputEvent{type: :BUTTON_B_1, value: value}),
    do: %Input{type: :joystick, joystick: 1, joy_button: :b, action: value_to_action(value)}

  def create_input_event(%InputEvent{type: :BUTTON_B_2, value: value}),
    do: %Input{type: :joystick, joystick: 2, joy_button: :b, action: value_to_action(value)}

  def create_input_event(%InputEvent{type: :BUTTON_MENU, value: value}),
    do: %Input{
>>>>>>> 4090d1a5
      type: :joystick,
      joystick: 1,
      joy_button: :menu,
      action: value_to_action(value)
    }

  @doc """
  Creates a Proximity domain event from a protobuf ProximityEvent.

  Converts the protobuf format to a more Elixir-friendly structure with
  better field names and adds a timestamp.
  """
  def create_proximity_event(%ProtobufProximityEvent{
        panel_index: panel_index,
        sensor_index: sensor_index,
        distance_mm: distance_mm
      }) do
    %ProximityEvent{
      panel: panel_index,
      sensor: sensor_index,
      distance_mm: distance_mm,
      timestamp: System.os_time(:millisecond)
    }
  end

  @doc """
  Creates an Audio domain event from a protobuf SoundToLightControlEvent.

  Converts the protobuf audio analysis data to a clean domain event with
  timestamp for audio-reactive lighting effects.
  """
  def create_audio_event(%SoundToLightControlEvent{bass: bass, mid: mid, high: high}) do
    %AudioEvent{
      bass: bass,
      mid: mid,
      high: high,
      timestamp: System.os_time(:millisecond)
    }
  end

  # Helper function to convert protobuf values to semantic actions
  defp value_to_action(1), do: :press
  defp value_to_action(0), do: :release
end<|MERGE_RESOLUTION|>--- conflicted
+++ resolved
@@ -7,26 +7,22 @@
   out of the domain event modules themselves.
   """
 
-<<<<<<< HEAD
   alias Octopus.Events.Event.Input, as: InputEvent
   alias Octopus.Events.Event.Proximity, as: ProximityEvent
   alias Octopus.Events.Event.Audio, as: AudioEvent
   alias Octopus.Protobuf.InputEvent, as: ProtobufInputEvent
   alias Octopus.Protobuf.ProximityEvent, as: ProtobufProximityEvent
   alias Octopus.Protobuf.SoundToLightControlEvent
-=======
-  alias Octopus.Events.Event.{Input, Proximity, Audio}
-  alias Octopus.Protobuf.{InputEvent, ProximityEvent, SoundToLightControlEvent}
->>>>>>> 4090d1a5
 
   @doc """
   Creates an Input domain event from a protobuf InputEvent.
+  Creates an Input domain event from a protobuf InputEvent.
 
+  Converts the protobuf format to the internal InputEvent format,
   Converts the protobuf format to the internal InputEvent format,
   handling the semantic mapping from low-level protobuf types to
   domain-meaningful event structures.
   """
-<<<<<<< HEAD
   def create_input_event(%ProtobufInputEvent{type: :BUTTON_1, value: value}),
     do: %InputEvent{type: :button, button: 1, action: value_to_action(value)}
 
@@ -112,93 +108,6 @@
 
   def create_input_event(%ProtobufInputEvent{type: :BUTTON_MENU, value: value}),
     do: %InputEvent{
-=======
-  def create_input_event(%InputEvent{type: :BUTTON_1, value: value}),
-    do: %Input{type: :button, button: 1, action: value_to_action(value)}
-
-  def create_input_event(%InputEvent{type: :BUTTON_2, value: value}),
-    do: %Input{type: :button, button: 2, action: value_to_action(value)}
-
-  def create_input_event(%InputEvent{type: :BUTTON_3, value: value}),
-    do: %Input{type: :button, button: 3, action: value_to_action(value)}
-
-  def create_input_event(%InputEvent{type: :BUTTON_4, value: value}),
-    do: %Input{type: :button, button: 4, action: value_to_action(value)}
-
-  def create_input_event(%InputEvent{type: :BUTTON_5, value: value}),
-    do: %Input{type: :button, button: 5, action: value_to_action(value)}
-
-  def create_input_event(%InputEvent{type: :BUTTON_6, value: value}),
-    do: %Input{type: :button, button: 6, action: value_to_action(value)}
-
-  def create_input_event(%InputEvent{type: :BUTTON_7, value: value}),
-    do: %Input{type: :button, button: 7, action: value_to_action(value)}
-
-  def create_input_event(%InputEvent{type: :BUTTON_8, value: value}),
-    do: %Input{type: :button, button: 8, action: value_to_action(value)}
-
-  def create_input_event(%InputEvent{type: :BUTTON_9, value: value}),
-    do: %Input{type: :button, button: 9, action: value_to_action(value)}
-
-  def create_input_event(%InputEvent{type: :BUTTON_10, value: value}),
-    do: %Input{type: :button, button: 10, action: value_to_action(value)}
-
-  def create_input_event(%InputEvent{type: :BUTTON_11, value: value}),
-    do: %Input{type: :button, button: 11, action: value_to_action(value)}
-
-  def create_input_event(%InputEvent{type: :BUTTON_12, value: value}),
-    do: %Input{type: :button, button: 12, action: value_to_action(value)}
-
-  # Joystick movement events
-  def create_input_event(%InputEvent{type: :AXIS_X_1, value: value}) when value < 0,
-    do: %Input{type: :joystick, joystick: 1, direction: :left}
-
-  def create_input_event(%InputEvent{type: :AXIS_X_1, value: value}) when value > 0,
-    do: %Input{type: :joystick, joystick: 1, direction: :right}
-
-  def create_input_event(%InputEvent{type: :AXIS_Y_1, value: value}) when value < 0,
-    do: %Input{type: :joystick, joystick: 1, direction: :up}
-
-  def create_input_event(%InputEvent{type: :AXIS_Y_1, value: value}) when value > 0,
-    do: %Input{type: :joystick, joystick: 1, direction: :down}
-
-  def create_input_event(%InputEvent{type: :AXIS_X_2, value: value}) when value < 0,
-    do: %Input{type: :joystick, joystick: 2, direction: :left}
-
-  def create_input_event(%InputEvent{type: :AXIS_X_2, value: value}) when value > 0,
-    do: %Input{type: :joystick, joystick: 2, direction: :right}
-
-  def create_input_event(%InputEvent{type: :AXIS_Y_2, value: value}) when value < 0,
-    do: %Input{type: :joystick, joystick: 2, direction: :up}
-
-  def create_input_event(%InputEvent{type: :AXIS_Y_2, value: value}) when value > 0,
-    do: %Input{type: :joystick, joystick: 2, direction: :down}
-
-  # Center/neutral position for joysticks
-  def create_input_event(%InputEvent{type: axis_type, value: 0})
-      when axis_type in [:AXIS_X_1, :AXIS_Y_1],
-      do: %Input{type: :joystick, joystick: 1, direction: :center}
-
-  def create_input_event(%InputEvent{type: axis_type, value: 0})
-      when axis_type in [:AXIS_X_2, :AXIS_Y_2],
-      do: %Input{type: :joystick, joystick: 2, direction: :center}
-
-  # Joystick button events
-  def create_input_event(%InputEvent{type: :BUTTON_A_1, value: value}),
-    do: %Input{type: :joystick, joystick: 1, joy_button: :a, action: value_to_action(value)}
-
-  def create_input_event(%InputEvent{type: :BUTTON_A_2, value: value}),
-    do: %Input{type: :joystick, joystick: 2, joy_button: :a, action: value_to_action(value)}
-
-  def create_input_event(%InputEvent{type: :BUTTON_B_1, value: value}),
-    do: %Input{type: :joystick, joystick: 1, joy_button: :b, action: value_to_action(value)}
-
-  def create_input_event(%InputEvent{type: :BUTTON_B_2, value: value}),
-    do: %Input{type: :joystick, joystick: 2, joy_button: :b, action: value_to_action(value)}
-
-  def create_input_event(%InputEvent{type: :BUTTON_MENU, value: value}),
-    do: %Input{
->>>>>>> 4090d1a5
       type: :joystick,
       joystick: 1,
       joy_button: :menu,
