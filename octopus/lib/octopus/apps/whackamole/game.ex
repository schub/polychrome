--- conflicted
+++ resolved
@@ -3,6 +3,7 @@
   require Logger
   alias Octopus.{Canvas, Font, Animator, Transitions, Sprite, InputAdapter}
   alias Octopus.Apps.Whackamole.Mole
+  alias Octopus.Installation
 
   defstruct [
     :state,
@@ -14,7 +15,6 @@
     :whack_times,
     :highscore,
     :display_info,
-    :panel_count,
     :panel_width,
     :panel_height,
     :active_animators,
@@ -37,20 +37,7 @@
   # 56..59
   @mole_sprites 0..255
 
-<<<<<<< HEAD
   def new(display_info) do
-=======
-  def new() do
-    # Get display info for canvas dimensions
-    display_info = Octopus.App.get_display_info()
-    base_canvas = Canvas.new(display_info.width, display_info.height)
-    panel_count = display_info.num_panels
-
-    Logger.info(
-      "WhackAMole: Initializing game with canvas size #{display_info.width}x#{display_info.height}, #{panel_count} panels"
-    )
-
->>>>>>> 6f750fb6
     %__MODULE__{
       state: :intro,
       lives: 3,
@@ -61,7 +48,6 @@
       whack_times: [],
       highscore: read_highscore(),
       display_info: display_info,
-      panel_count: display_info.panel_count,
       panel_width: display_info.panel_width,
       panel_height: display_info.panel_height,
       active_animators: %{},
@@ -125,11 +111,11 @@
     duration = 1000
 
     tilt =
-      Canvas.new(game.panel_count * game.panel_width, game.panel_height)
+      Canvas.new(Installation.num_panels() * game.panel_width, game.panel_height)
       |> Canvas.put_string({0, 0}, "   TILT!", game.font, 3)
 
     blank_canvas =
-      Canvas.new(game.panel_count * game.panel_width, game.panel_height) |> Canvas.fill({0, 0, 0})
+      Canvas.new(Installation.num_panels() * game.panel_width, game.panel_height) |> Canvas.fill({0, 0, 0})
 
     transition_fun = &[&1, tilt, blank_canvas, tilt, blank_canvas, &2]
 
@@ -140,7 +126,7 @@
       position: {0, 0},
       transition_fun: transition_fun,
       duration: duration,
-      canvas_size: {game.panel_count * game.panel_width, game.panel_height},
+      canvas_size: {Installation.num_panels() * game.panel_width, game.panel_height},
       frame_rate: 60
     )
 
@@ -265,7 +251,7 @@
 
         if now - game.last_mole_spawn_time > mole_delay_ms do
           panels_with_moles = Map.keys(game.moles)
-          free_panels = Enum.to_list(0..(game.panel_count - 1)) -- panels_with_moles
+          free_panels = Enum.to_list(0..(Installation.num_panels() - 1)) -- panels_with_moles
 
           case free_panels do
             [] ->
@@ -624,7 +610,7 @@
     duration = 300
 
     game_over =
-      Canvas.new(game.panel_count * game.panel_width, game.panel_height)
+      Canvas.new(Installation.num_panels() * game.panel_width, game.panel_height)
       |> Canvas.put_string({0, 0}, "GAME OVER", game.font, 1)
 
     Animator.animate(
@@ -634,7 +620,7 @@
       position: {0, 0},
       transition_fun: transition_fun,
       duration: duration,
-      canvas_size: {game.panel_count * game.panel_width, game.panel_height},
+      canvas_size: {Installation.num_panels() * game.panel_width, game.panel_height},
       frame_rate: 60
     )
 
@@ -649,7 +635,7 @@
     end)
 
     # Clear all mole-related animations for all panels
-    for panel <- 0..(game.panel_count - 1) do
+    for panel <- 0..(Installation.num_panels() - 1) do
       # Clear foreground mole animations (spawn, warning, down)
       Animator.clear({:foreground_mole, panel})
       # Clear background effect animations (success, fail, warning)
