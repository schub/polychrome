--- conflicted
+++ resolved
@@ -2,19 +2,11 @@
   use Octopus.App, category: :animation
   require Logger
 
-<<<<<<< HEAD
-  alias Octopus.{Canvas, ColorPalette}
+  alias Octopus.Canvas
   alias Octopus.Events.Event.Input, as: InputEvent
-=======
-  alias Octopus.Events.Event.Input, as: InputEvent
-  alias Octopus.VirtualMatrix
-  alias Octopus.Canvas
-
-  defdelegate installation, to: Octopus
->>>>>>> 4090d1a5
 
   defmodule State do
-    defstruct [:index, :color, :canvas, :display_info, :palette]
+    defstruct [:index, :color, :canvas, :display_info]
   end
 
   @fps 60
@@ -22,35 +14,21 @@
   def name(), do: "Sample"
 
   def app_init(_args) do
-<<<<<<< HEAD
     # Configure display using new unified API - gapped layout (was VirtualMatrix :gapped_panels)
     Octopus.App.configure_display(layout: :gapped_panels)
 
     # Get display info instead of VirtualMatrix
     display_info = Octopus.App.get_display_info()
     canvas = Canvas.new(display_info.width, display_info.height)
-    palette = ColorPalette.load("pico-8")
-=======
-    virtual_matrix = VirtualMatrix.new(installation(), layout: :gapped_panels)
-    canvas = Canvas.new(virtual_matrix.width, virtual_matrix.height)
->>>>>>> 4090d1a5
 
     state = %State{
       index: 0,
       canvas: canvas,
-<<<<<<< HEAD
-      display_info: display_info,
-      palette: palette
+      display_info: display_info
     }
 
     # Use new unified display API instead of Canvas.to_frame() |> VirtualMatrix.send_frame()
     Octopus.App.update_display(canvas)
-=======
-      virtual_matrix: virtual_matrix
-    }
-
-    VirtualMatrix.send_frame(state.virtual_matrix, canvas)
->>>>>>> 4090d1a5
 
     :timer.send_interval(trunc(1000 / @fps), :tick)
 
@@ -61,7 +39,7 @@
     coordinates =
       {rem(state.index, state.display_info.width), trunc(state.index / state.display_info.width)}
 
-    hue_step = 359.0 / (state.virtual_matrix.width * state.virtual_matrix.height)
+    hue_step = 359.0 / (state.display_info.width * state.display_info.height)
     hue = hue_step * state.index
 
     %Chameleon.RGB{r: r, g: g, b: b} =
@@ -74,12 +52,8 @@
       |> Canvas.clear()
       |> Canvas.put_pixel(coordinates, {r, g, b})
 
-<<<<<<< HEAD
     # Use new unified display API instead of Canvas.to_frame() |> VirtualMatrix.send_frame()
     Octopus.App.update_display(canvas)
-=======
-    VirtualMatrix.send_frame(state.virtual_matrix, canvas)
->>>>>>> 4090d1a5
 
     {:noreply,
      %State{
@@ -123,13 +97,10 @@
     {:noreply, %State{state | canvas: canvas}}
   end
 
-<<<<<<< HEAD
   def handle_event(%InputEvent{}, state) do
     {:noreply, state}
   end
 
-=======
->>>>>>> 4090d1a5
   def handle_event(_event, state) do
     {:noreply, state}
   end
