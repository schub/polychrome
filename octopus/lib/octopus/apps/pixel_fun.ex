defmodule Octopus.Apps.PixelFun do
  use Octopus.App, category: :animation
  use Octopus.Params, prefix: :pixelfun

  require Logger
  alias Octopus.Canvas
<<<<<<< HEAD
  alias Octopus.Events.Event.Audio, as: AudioEvent
=======
  alias Octopus.Events.Event.Audio
>>>>>>> 4090d1a5
  alias Octopus.Events.Event.Input, as: InputEvent
  alias Octopus.Apps.PixelFun.Program

  @fps 60
  @frame_time_ms trunc(1000 / @fps)

  defmodule State do
    defstruct [
      :program,
      :source,
      :invert_colors,
      :colors,
      :last_colors,
      :target_colors,
      :lerp_time,
      :lerp_over_black,
      :translate_scale,
      :rotate_scale,
      :zoom_scale,
      :color_interval,
      :cycle_functions,
      :cycle_functions_interval,
      :offset,
      :move,
      :input,
      :audio_input,
      :seconds
    ]
  end

  def name(), do: "Pixel Fun"

  def compatible?() do
    installation_info = Octopus.App.get_installation_info()
    installation_info.panel_width == 8 and installation_info.panel_height == 8
  end

  defdelegate installation, to: Octopus

  def config_schema() do
    %{
      program: {"Program", :string, %{default: "sin(10*t-hypot(x,y))"}},
      color_interval: {"Color change Interval (s)", :float, %{default: 5, min: 1, max: 20}},
      invert_colors: {"Invert Colors", :boolean, %{default: false}},
      translate_scale: {"Translate Scale", :float, %{default: 5, min: 0, max: 20}},
      rotate_scale: {"Rotation Scale", :float, %{default: 0.1, min: 0, max: 4}},
      zoom_scale: {"Zoom Scale", :float, %{default: 2, min: 0, max: 10}},
      cycle_functions: {"Cycle Functions", :boolean, %{default: false}},
      cycle_functions_interval:
        {"Cycle Functions Interval (s)", :float, %{default: 30, min: 1, max: 60 * 60}},
      input: {"Input", :boolean, %{default: false}},
      lerp_over_black: {"Lerp over black", :boolean, %{default: true}}
    }
  end

  def get_config(state) do
    %{
      program: state.source,
      invert_colors: state.invert_colors,
      color_interval: state.color_interval,
      cycle_functions: state.cycle_functions,
      cycle_functions_interval: state.cycle_functions_interval,
      translate_scale: state.translate_scale,
      rotate_scale: state.rotate_scale,
      zoom_scale: state.zoom_scale,
      input: state.input,
      lerp_over_black: state.lerp_over_black
    }
  end

  def app_init(config) do
    # Configure display using new unified API - adjacent layout (was Canvas.to_frame())
    Octopus.App.configure_display(layout: :adjacent_panels)

    {:ok, program} = config.program |> Program.parse()

    :timer.send_interval(@frame_time_ms, :tick)
    Process.send_after(self(), :update_colors, param(:color_interval_ms, 5000))

    {seconds, micros} = NaiveDateTime.utc_now() |> NaiveDateTime.to_gregorian_seconds()
    seconds = seconds + micros / 1_000_000

    {:ok,
     %State{
       program: program,
       source: config.program,
       invert_colors: config.invert_colors,
       colors: generate_random_colors(),
       last_colors: generate_random_colors(),
       target_colors: generate_random_colors(),
       lerp_time: config.color_interval,
       lerp_over_black: config.lerp_over_black,
       color_interval: config.color_interval,
       cycle_functions: config.cycle_functions,
       cycle_functions_interval: config.cycle_functions_interval,
       translate_scale: config.translate_scale,
       rotate_scale: config.rotate_scale,
       zoom_scale: config.zoom_scale,
       offset: {0, 0},
       move: {0, 0},
       input: config.input,
       audio_input: %{low: 0.0, mid: 0.0, high: 0.0},
       seconds: seconds
     }}
  end

  def handle_config(
        %{
          program: program,
          invert_colors: invert_colors,
          cycle_functions: cycle_functions,
          translate_scale: translate_scale,
          rotate_scale: rotate_scale,
          zoom_scale: zoom_scale,
          lerp_over_black: lerp_over_black
        },
        %State{} = state
      ) do
    source = program

    program =
      case Program.parse(program) do
        {:ok, program} -> program
        _ -> 0
      end

    {:noreply,
     %State{
       state
       | program: program,
         source: source,
         invert_colors: invert_colors,
         cycle_functions: cycle_functions,
         translate_scale: translate_scale,
         rotate_scale: rotate_scale,
         zoom_scale: zoom_scale,
         lerp_over_black: lerp_over_black
     }}
  end

  def update_program(pid, program) do
    program =
      case Program.parse(program) do
        {:ok, program} -> program
        _ -> 0
      end

    GenServer.cast(pid, {:update_program, program})
  end

  def handle_cast({:update_program, program}, %State{} = state) do
    {:noreply, %{state | program: program}}
  end

  defp color_interval_s, do: color_interval_ms() / 1000.0
  defp color_interval_ms, do: max(param(:color_interval_ms, 5000), 1)

  def handle_info(:update_colors, %State{} = state) do
    colors = generate_random_colors()

    Process.send_after(self(), :update_colors, color_interval_ms())

    {:noreply,
     %State{
       state
       | last_colors: state.colors,
         target_colors: colors,
         lerp_time: color_interval_s()
     }}
  end

  def handle_info(:tick, %State{} = state) do
    state = lerp_toward_target_colors(state)

    {offset_x, offset_y} = state.offset
    offset_x = offset_x + elem(state.move, 0) * 5 / 60 * 0
    offset_y = offset_y + elem(state.move, 1) * 5 / 60 * 0

    state = %State{
      state
      | offset: {offset_x, offset_y},
        seconds: state.seconds + 1 / @fps * param(:time_scale, 1.0)
    }

    canvas = state |> render()

    # Use new unified display API with dynamic easing_interval parameter
    Octopus.App.update_display(canvas, :rgb, easing_interval: trunc(param(:easing_interval, 200)))

    {:noreply, state}
  end

<<<<<<< HEAD
  def handle_event(%AudioEvent{bass: low, mid: mid, high: high}, state) do
=======
  def handle_event(%Audio{bass: low, mid: mid, high: high}, state) do
>>>>>>> 4090d1a5
    {:noreply, %State{state | audio_input: %{low: low, mid: mid, high: high}}}
  end

  def handle_event(
        %InputEvent{type: :joystick, joystick: _joystick, direction: :left},
        %State{move: {_, y}, input: true} = state
      ) do
    # Left = positive X movement
    {:noreply, %State{state | move: {1, y}}}
  end

  def handle_event(
        %InputEvent{type: :joystick, joystick: _joystick, direction: :right},
        %State{move: {_, y}, input: true} = state
      ) do
    # Right = negative X movement
    {:noreply, %State{state | move: {-1, y}}}
  end

  def handle_event(
        %InputEvent{type: :joystick, joystick: _joystick, direction: :up},
        %State{move: {x, _}, input: true} = state
      ) do
    # Up = positive Y movement
    {:noreply, %State{state | move: {x, 1}}}
  end

  def handle_event(
        %InputEvent{type: :joystick, joystick: _joystick, direction: :down},
        %State{move: {x, _}, input: true} = state
      ) do
    # Down = negative Y movement
    {:noreply, %State{state | move: {x, -1}}}
  end

  def handle_event(
        %InputEvent{type: :joystick, joystick: _joystick, direction: :center},
        %State{input: true} = state
      ) do
    # Center = no movement
    {:noreply, %State{state | move: {0, 0}}}
  end

<<<<<<< HEAD
  def handle_event(_, state), do: {:noreply, state}
=======
  def handle_event(_event, state) do
    {:noreply, state}
  end
>>>>>>> 4090d1a5

  defp render(%State{program: program} = state) do
    offset_x =
      :math.sin(0.3 + state.seconds * param(:translate_speed, 0.1)) *
        param(:translate_scale_x, 200.0)

    offset_y =
      :math.cos(0.7 + state.seconds * param(:translate_speed, 0.1)) *
        param(:translate_scale_y, 8.0)

    zoom = (:math.sin(state.seconds * 0.1) * 0.5 + 0.5) * param(:zoom_scale, 1.0)

    rotation = state.seconds * param(:rotate_speed, 1.0)

    {color_a, color_b} = state.colors

    colors =
      if state.invert_colors do
        {color_b, color_a}
      else
        {color_a, color_b}
      end

    lerp_fn =
      if state.lerp_over_black, do: &interpolate_colors_with_black/3, else: &interpolate_colors/3

    # Calculate center from display_info instead of installation
    display_info = Octopus.App.get_display_info()
    center_x = display_info.width / 2 - 0.5
    center_y = display_info.height / 2 - 0.5

    installation().panels()
    |> Enum.map(fn panel ->
      for {{x, y}, i} <- Enum.with_index(panel), into: Canvas.new(8, 8) do
        local_x = rem(i, 8)
        local_y = div(i, 8)

        x_translated = x - offset_x - center_x
        y_translated = y - offset_y - center_y

        x_rotated = x_translated * :math.cos(rotation) - y_translated * :math.sin(rotation)
        y_rotated = x_translated * :math.sin(rotation) + y_translated * :math.cos(rotation)

        x_scaled = x_rotated * zoom
        y_scaled = y_rotated * zoom

        {{local_x, local_y},
         pixels(
           program,
           x_scaled,
           y_scaled,
           i,
           state.seconds,
           state.audio_input.low,
           state.audio_input.mid,
           state.audio_input.high,
           colors,
           lerp_fn
         )}
      end
    end)
    |> Enum.reduce(&Canvas.join(&2, &1))
  end

  @default_env %{~c"pi" => :math.pi(), ~c"tau" => :math.pi() * 2}

  defp pixels(expr, x, y, i, t, l, m, h, {color_a, color_b}, lerp_fn) do
    env = [
      %{~c"x" => x, ~c"y" => y, ~c"i" => i, ~c"t" => t, ~c"l" => l, ~c"m" => m, ~c"h" => h},
      @default_env
    ]

    value =
      expr
      |> Program.eval(env)
      |> max(-1.0)
      |> min(1.0)

    lerp_fn.(color_a, color_b, value)
  end

  defp interpolate_colors_with_black(%Chameleon.HSV{} = a, %Chameleon.HSV{} = b, value) do
    hsv =
      cond do
        value > 0 ->
          %Chameleon.HSV{
            a
            | s: param(:saturation_percent, 70) |> max(0) |> min(100),
              v: trunc(param(:value_percent, 100) * value) |> max(0) |> min(100)
          }

        value < 0 ->
          %Chameleon.HSV{
            b
            | s: param(:saturation_percent, 70) |> max(0) |> min(100),
              v: trunc(param(:value_percent, 100) * -value) |> max(0) |> min(100)
          }

        true ->
          %Chameleon.HSV{h: 0, s: 0, v: 0}
      end

    hsv = %Chameleon.HSV{hsv | h: hsv.h |> max(0) |> min(359)}

    %Chameleon.RGB{r: r, g: g, b: b} = Chameleon.convert(hsv, Chameleon.RGB)
    {r, g, b}
  end

  defp interpolate_colors(%Chameleon.HSV{} = a, %Chameleon.HSV{} = b, value) do
    %Chameleon.RGB{r: a_r, g: a_g, b: a_b} = Chameleon.convert(a, Chameleon.RGB)
    %Chameleon.RGB{r: b_r, g: b_g, b: b_b} = Chameleon.convert(b, Chameleon.RGB)

    r = lerp(a_r, b_r, value) |> trunc |> min(255) |> max(0)
    g = lerp(a_g, b_g, value) |> trunc |> min(255) |> max(0)
    b = lerp(a_b, b_b, value) |> trunc |> min(255) |> max(0)

    hsv = Chameleon.RGB.new(r, g, b) |> Chameleon.convert(Chameleon.HSV)

    hsv = %Chameleon.HSV{
      hsv
      | s: param(:saturation_percent, 70),
        v: trunc(param(:value_percent, 100) * -value) |> min(100) |> max(0)
    }

    %Chameleon.RGB{r: r, g: g, b: b} = Chameleon.convert(hsv, Chameleon.RGB)
    {r, g, b}
  end

  defp lerp_toward_target_colors(%State{} = state) do
    current_time = max(color_interval_s() - state.lerp_time, 0)
    t = current_time / color_interval_s()
    lerp_time = max(state.lerp_time - 1 / @fps, 0)

    {last_a, last_b} = state.last_colors
    {target_a, target_b} = state.target_colors
    new_a = lerp_rgb(last_a, target_a, t)
    new_b = lerp_rgb(last_b, target_b, t)

    %State{state | colors: {new_a, new_b}, lerp_time: lerp_time}
  end

  defp lerp_rgb(a, b, value) do
    a_rgb = Chameleon.convert(a, Chameleon.RGB)
    b_rgb = Chameleon.convert(b, Chameleon.RGB)

    r = lerp(a_rgb.r, b_rgb.r, value) |> trunc()
    g = lerp(a_rgb.g, b_rgb.g, value) |> trunc()
    b = lerp(a_rgb.b, b_rgb.b, value) |> trunc()

    Chameleon.RGB.new(r, g, b)
    |> Chameleon.convert(Chameleon.HSV)
  end

  defp lerp(a, b, t) do
    (1 - t) * a + t * b
  end

  defp generate_random_colors do
    hue_a = :rand.uniform(360) - 1
    hue_b = Integer.mod(hue_a + 90 + :rand.uniform(180) - 1, 360)
    sat_a = param(:saturation_percent, 70)
    sat_b = param(:saturation_percent, 70)
    hsv_a = Chameleon.HSV.new(hue_a, sat_a, 100)
    hsv_b = Chameleon.HSV.new(hue_b, sat_b, 100)
    {hsv_a, hsv_b}
  end
end<|MERGE_RESOLUTION|>--- conflicted
+++ resolved
@@ -4,11 +4,7 @@
 
   require Logger
   alias Octopus.Canvas
-<<<<<<< HEAD
   alias Octopus.Events.Event.Audio, as: AudioEvent
-=======
-  alias Octopus.Events.Event.Audio
->>>>>>> 4090d1a5
   alias Octopus.Events.Event.Input, as: InputEvent
   alias Octopus.Apps.PixelFun.Program
 
@@ -201,11 +197,7 @@
     {:noreply, state}
   end
 
-<<<<<<< HEAD
   def handle_event(%AudioEvent{bass: low, mid: mid, high: high}, state) do
-=======
-  def handle_event(%Audio{bass: low, mid: mid, high: high}, state) do
->>>>>>> 4090d1a5
     {:noreply, %State{state | audio_input: %{low: low, mid: mid, high: high}}}
   end
 
@@ -249,13 +241,9 @@
     {:noreply, %State{state | move: {0, 0}}}
   end
 
-<<<<<<< HEAD
-  def handle_event(_, state), do: {:noreply, state}
-=======
   def handle_event(_event, state) do
     {:noreply, state}
   end
->>>>>>> 4090d1a5
 
   defp render(%State{program: program} = state) do
     offset_x =
